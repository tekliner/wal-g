package walg

import (
	"bytes"
	"encoding/binary"
	"fmt"
	"github.com/aws/aws-sdk-go/aws"
	"github.com/pkg/errors"
	"io"
	"io/ioutil"
	"log"
	"os"
	"path"
	"path/filepath"
	"regexp"
	"runtime/pprof"
	"strconv"
	"text/tabwriter"
	"time"
<<<<<<< HEAD
)

var PgControlMissingError = errors.New("Corrupted backup: missing pg_control")
var InvalidWalFileMagicError = errors.New("WAL-G: WAL file magic is invalid ")
=======

	"github.com/aws/aws-sdk-go/aws"
	"github.com/pkg/errors"
	"sync"
	"sort"
)

// walk recursively descends path, calling walkFn.
func walk(path string, info os.FileInfo, walkFn filepath.WalkFunc) error {
	if !info.IsDir() && info.Mode() & os.ModeSymlink == 0 {
		return walkFn(path, info, nil)
	}

	if info.Mode() & os.ModeSymlink != 0 {
		path, _ = filepath.EvalSymlinks(path)
	}

	names, err := readDirNames(path)
	err1 := walkFn(path, info, err)
	// If err != nil, walk can't walk into this directory.
	// err1 != nil means walkFn want walk to skip this directory or stop walking.
	// Therefore, if one of err and err1 isn't nil, walk will return.
	if err != nil || err1 != nil {
		// The caller's behavior is controlled by the return value, which is decided
		// by walkFn. walkFn may ignore err and return nil.
		// If walkFn returns SkipDir, it will be handled by the caller.
		// So walk should return whatever walkFn returns.
		return err1
	}

	for _, name := range names {
		filename := filepath.Join(path, name)
		fileInfo, err := os.Lstat(filename)
		if err != nil {
			if err := walkFn(filename, fileInfo, err); err != nil && err != filepath.SkipDir {
				return err
			}
		} else {
			err = walk(filename, fileInfo, walkFn)
			if err != nil {
				if !fileInfo.IsDir() || err != filepath.SkipDir {
					return err
				}
			}
		}
	}
	return nil
}

// Walk walks the file tree rooted at root, calling walkFn for each file or
// directory in the tree, including root. All errors that arise visiting files
// and directories are filtered by walkFn. The files are walked in lexical
// order, which makes the output deterministic but means that for very
// large directories Walk can be inefficient.
// Walk does not follow symbolic links.
func Walk(root string, walkFn filepath.WalkFunc) error {
	info, err := os.Lstat(root)
	if info.Mode() & os.ModeSymlink != 0 {
		symlinkPath, _ := filepath.EvalSymlinks(root)
		info, err = os.Lstat(symlinkPath)
	}
	if err != nil {
		println(err.Error())
		err = walkFn(root, nil, err)
	} else {
		err = walk(root, info, walkFn)
	}
	if err == filepath.SkipDir {
		return nil
	}
	return err
}

// readDirNames reads the directory named by dirname and returns
// a sorted list of directory entries.
func readDirNames(dirname string) ([]string, error) {
	f, err := os.Open(dirname)
	if err != nil {
		return nil, err
	}
	names, err := f.Readdirnames(-1)
	f.Close()
	if err != nil {
		return nil, err
	}
	sort.Strings(names)
	return names, nil
}


// HandleDelete is invoked to perform wal-g delete
func HandleDelete(pre *Prefix, args []string) {
	cfg := ParseDeleteArguments(args, printDeleteUsageAndFail)
>>>>>>> d7e1f94d

type ArchiveNonExistenceError struct {
	archiveName string
}

func (err ArchiveNonExistenceError) Error() string {
	return fmt.Sprintf("Archive '%s' does not exist.\n", err.archiveName)
}

// TODO : unit tests
// HandleDelete is invoked to perform wal-g delete
func HandleDelete(folder *S3Folder, args []string) {
	arguments := ParseDeleteArguments(args, printDeleteUsageAndFail)

	if arguments.Before {
		if arguments.BeforeTime == nil {
			deleteBeforeTarget(NewBackup(folder, arguments.Target), arguments.FindFull, nil, arguments.dryrun)
		} else {
			backups, err := getBackups(folder)
			if err != nil {
				log.Fatal(err)
			}
			for _, b := range backups {
				if b.Time.Before(*arguments.BeforeTime) {
					deleteBeforeTarget(NewBackup(folder, b.Name), arguments.FindFull, backups, arguments.dryrun)
					return
				}
			}
			log.Println("No backups before ", *arguments.BeforeTime)
		}
	}
	if arguments.Retain {
		backupCount, err := strconv.Atoi(arguments.Target)
		if err != nil {
			log.Fatal("Unable to parse number of backups: ", err)
		}
		backups, err := getBackups(folder)
		if err != nil {
			log.Fatal(err)
		}
		if arguments.Full {
			if len(backups) <= backupCount {
				fmt.Printf("Have only %v backups.\n", backupCount)
			}
			left := backupCount
			for _, b := range backups {
				if left == 1 {
					deleteBeforeTarget(NewBackup(folder, b.Name), true, backups, arguments.dryrun)
					return
				}
				backup := NewBackup(folder, b.Name)
				dto := backup.fetchSentinel()
				if !dto.isIncremental() {
					left--
				}
			}
			fmt.Printf("Scanned all backups but didn't have %v full.", backupCount)
		} else {
			if len(backups) <= backupCount {
				fmt.Printf("Have only %v backups.\n", backupCount)
			} else {
				deleteBeforeTarget(NewBackup(folder, backups[backupCount-1].Name), arguments.FindFull, nil, arguments.dryrun)
			}
		}
	}
}

// TODO : unit tests
// HandleBackupList is invoked to perform wal-g backup-list
func HandleBackupList(folder *S3Folder) {
	backups, err := getBackups(folder)
	if err != nil {
		log.Fatal(err)
	}

	writer := tabwriter.NewWriter(os.Stdout, 0, 0, 1, ' ', 0)
	defer writer.Flush()
	fmt.Fprintln(writer, "name\tlast_modified\twal_segment_backup_start")

	for i := len(backups) - 1; i >= 0; i-- {
		b := backups[i]
		fmt.Fprintln(writer, fmt.Sprintf("%v\t%v\t%v", b.Name, b.Time.Format(time.RFC3339), b.WalFileName))
	}
}

// TODO : unit tests
// HandleBackupFetch is invoked to perform wal-g backup-fetch
func HandleBackupFetch(backupName string, folder *S3Folder, archiveDirectory string, mem bool) (lsn *uint64) {
	archiveDirectory = ResolveSymlink(archiveDirectory)
	lsn = deltaFetchRecursion(backupName, folder, archiveDirectory)

	if mem {
		memProfileLog, err := os.Create("mem.prof")
		if err != nil {
			log.Fatal(err)
		}

		pprof.WriteHeapProfile(memProfileLog)
		defer memProfileLog.Close()
	}
	return
}

// TODO : unit tests
// deltaFetchRecursion function composes Backup object and recursively searches for necessary base backup
func deltaFetchRecursion(backupName string, folder *S3Folder, archiveDirectory string) (lsn *uint64) {
	var backup *Backup
	// Check if backup exists and if it does extract to archiveDirectory.
	if backupName != "LATEST" {
		backup = NewBackup(folder, backupName)

		exists, err := backup.CheckExistence()
		if err != nil {
			log.Fatalf("%+v\n", err)
		}
		if !exists {
			log.Fatalf("Backup '%s' does not exist.\n", backup.Name)
		}

		// Find the LATEST valid backup (checks against JSON file and grabs backup name) and extract to archiveDirectory.
	} else {
		latest, err := GetLatestBackupKey(folder)
		if err != nil {
			log.Fatalf("%+v\n", err)
		}

		backup = NewBackup(folder, latest)
	}
	sentinelDto := backup.fetchSentinel()

	if sentinelDto.isIncremental() {
		fmt.Printf("Delta from %v at LSN %x \n", *sentinelDto.IncrementFrom, *sentinelDto.IncrementFromLSN)
		deltaFetchRecursion(*sentinelDto.IncrementFrom, folder, archiveDirectory)
		fmt.Printf("%v fetched. Upgrading from LSN %x to LSN %x \n", *sentinelDto.IncrementFrom, *sentinelDto.IncrementFromLSN, sentinelDto.BackupStartLSN)
	}

	unwrapBackup(backup, archiveDirectory, sentinelDto)

	lsn = sentinelDto.BackupStartLSN
	return
}

// TODO : unit tests
func extractPgControl(folder *S3Folder, fileTarInterpreter *FileTarInterpreter, name string) error {
	sentinel := make([]ReaderMaker, 1)
	sentinel[0] = NewS3ReaderMaker(folder, name)

	err := ExtractAll(fileTarInterpreter, sentinel)
	if err != nil {
		return err
	}

	if serr, ok := err.(*UnsupportedFileTypeError); ok {
		return serr
	}
	return nil
}

// TODO : unit tests
// Do the job of unpacking Backup object
func unwrapBackup(backup *Backup, archiveDirectory string, sentinelDto S3TarBallSentinelDto) {

	incrementBase := path.Join(archiveDirectory, "increment_base")
	if !sentinelDto.isIncremental() {
		var empty = true
		searchLambda := func(path string, info os.FileInfo, err error) error {
			if path != archiveDirectory {
				empty = false
			}
			return nil
		}
		filepath.Walk(archiveDirectory, searchLambda)

		if !empty {
			log.Fatalf("Directory %v for delta base must be empty", archiveDirectory)
		}
	} else {
		defer func() {
			err := os.RemoveAll(incrementBase)
			if err != nil {
				log.Fatal(err)
			}
		}()

		err := os.MkdirAll(incrementBase, os.FileMode(os.ModePerm))
		if err != nil {
			log.Fatal(err)
		}

		files, err := ioutil.ReadDir(archiveDirectory)
		if err != nil {
			log.Fatal(err)
		}

		for _, f := range files {
			objName := f.Name()
			if objName != "increment_base" {
				err := os.Rename(path.Join(archiveDirectory, objName), path.Join(incrementBase, objName))
				if err != nil {
					log.Fatal(err)
				}
			}
		}

		for fileName, fd := range sentinelDto.Files {
			if !fd.IsSkipped {
				continue
			}
			fmt.Printf("Skipped file %v\n", fileName)
			targetPath := path.Join(archiveDirectory, fileName)
			// this path is only used for increment restoration
			incrementalPath := path.Join(incrementBase, fileName)
			err = moveFileAndCreateDirs(incrementalPath, targetPath, fileName)
			if err != nil {
				log.Fatal(err, "Failed to move skipped file for "+targetPath+" "+fileName)
			}
		}

	}

	keys, err := backup.GetKeys()
	if err != nil {
		log.Fatalf("%+v\n", err)
	}

	fileTarInterpreter := &FileTarInterpreter{
		NewDir:             archiveDirectory,
		Sentinel:           sentinelDto,
		IncrementalBaseDir: incrementBase,
	}
	out := make([]ReaderMaker, 0, len(keys))

	var pgControlKey *string
	pgControlRe := regexp.MustCompile(`^.*?/tar_partitions/pg_control\.tar(\..+$|$)`)
	for _, key := range keys {
		// Separate the pg_control key from the others to
		// extract it at the end, as to prevent server startup
		// with incomplete backup restoration.  But only if it
		// exists: it won't in the case of WAL-E backup
		// backwards compatibility.
		if pgControlRe.MatchString(key) {
			if pgControlKey != nil {
				panic("expect only one pg_control key match")
			}
			pgControlKey = &key
			continue
		}
		s := NewS3ReaderMaker(backup.Folder, key)
		out = append(out, s)
	}

	// Extract all compressed tar members except `pg_control.tar.lz4` if WALG version backup.
	err = ExtractAll(fileTarInterpreter, out)
	if serr, ok := err.(*UnsupportedFileTypeError); ok {
		log.Fatalf("%v\n", serr)
	} else if err != nil {
		log.Fatalf("%+v\n", err)
	}
	// Check name for backwards compatibility. Will check for `pg_control` if WALG version of backup.
	re := regexp.MustCompile(`^([^_]+._{1}[^_]+._{1})`)
	match := re.FindString(backup.Name)
	if match == "" || sentinelDto.isIncremental() {
		if pgControlKey == nil {
			log.Fatal("Expect pg_control archive, but not found")
		}

		err = extractPgControl(backup.Folder, fileTarInterpreter, *pgControlKey)
		if err != nil {
			log.Fatalf("%+v\n", err)
		}
	}

	fmt.Print("\nBackup extraction complete.\n")
}

// TODO : unit tests
func getDeltaConfig() (maxDeltas int, fromFull bool) {
	stepsStr, hasSteps := os.LookupEnv("WALG_DELTA_MAX_STEPS")
	var err error
	if hasSteps {
		maxDeltas, err = strconv.Atoi(stepsStr)
		if err != nil {
			log.Fatal("Unable to parse WALG_DELTA_MAX_STEPS ", err)
		}
	}
	origin, hasOrigin := os.LookupEnv("WALG_DELTA_ORIGIN")
	if hasOrigin {
		switch origin {
		case "LATEST":
		case "LATEST_FULL":
			fromFull = true
		default:
			log.Fatal("Unknown WALG_DELTA_ORIGIN:", origin)
		}
	}
	return
}

// TODO : unit tests
// HandleBackupPush is invoked to perform a wal-g backup-push
func HandleBackupPush(archiveDirectory string, uploader *Uploader) {
	archiveDirectory = ResolveSymlink(archiveDirectory)
	maxDeltas, fromFull := getDeltaConfig()

	var previousBackupSentinelDto S3TarBallSentinelDto
	var previousBackupName string
	var err error
	incrementCount := 1

	if maxDeltas > 0 {
		previousBackupName, err = GetLatestBackupKey(uploader.uploadingFolder)
		if err != NoBackupsFoundError {
			if err != nil {
				log.Fatalf("%+v\n", err)
			}
			previousBackup := NewBackup(uploader.uploadingFolder, previousBackupName)
			previousBackupSentinelDto = previousBackup.fetchSentinel()
			if previousBackupSentinelDto.IncrementCount != nil {
				incrementCount = *previousBackupSentinelDto.IncrementCount + 1
			}

			if incrementCount > maxDeltas {
				fmt.Println("Reached max delta steps. Doing full backup.")
				previousBackupSentinelDto = S3TarBallSentinelDto{}
			} else if previousBackupSentinelDto.BackupStartLSN == nil {
				fmt.Println("LATEST backup was made without support for delta feature. Fallback to full backup with LSN marker for future deltas.")
			} else {
				if fromFull {
					fmt.Println("Delta will be made from full backup.")
					previousBackupName = *previousBackupSentinelDto.IncrementFullName
					previousBackup := NewBackup(uploader.uploadingFolder, previousBackupName)
					previousBackupSentinelDto = previousBackup.fetchSentinel()
				}
				fmt.Printf("Delta backup from %v with LSN %x. \n", previousBackupName, *previousBackupSentinelDto.BackupStartLSN)
			}
		}
	}

	bundle := NewBundle(archiveDirectory, previousBackupSentinelDto.BackupStartLSN, previousBackupSentinelDto.Files)

	// Connect to postgres and start/finish a nonexclusive backup.
	conn, err := Connect()
	if err != nil {
		log.Fatalf("%+v\n", err)
	}
	backupName, backupStartLSN, pgVersion, err := bundle.StartBackup(conn, time.Now().String())
	if err != nil {
		log.Fatalf("%+v\n", err)
	}

	if len(previousBackupName) > 0 && previousBackupSentinelDto.BackupStartLSN != nil {
		if uploader.useWalDelta {
			err = bundle.DownloadDeltaMap(uploader.uploadingFolder, backupStartLSN)
			if err == nil {
				fmt.Println("Successfully loaded delta map, delta backup will be made with provided delta map")
			} else {
				fmt.Printf("Error during loading delta map: '%v'. Fallback to full scan delta backup\n", err)
			}
		}
		backupName = backupName + "_D_" + stripWalFileName(previousBackupName)
	}

	bundle.TarBallMaker = NewS3TarBallMaker(backupName, uploader)

	// Start a new tar bundle, walk the archiveDirectory and upload everything there.
	bundle.StartQueue()
	fmt.Println("Walking ...")
<<<<<<< HEAD
	err = filepath.Walk(archiveDirectory, bundle.HandleWalkedFSObject)
=======
	err = Walk(dirArc, bundle.TarWalker)
>>>>>>> d7e1f94d
	if err != nil {
		log.Fatalf("%+v\n", err)
	}
	err = bundle.FinishQueue()
	if err != nil {
		log.Fatalf("%+v\n", err)
	}
	err = bundle.UploadPgControl(uploader.compressor.FileExtension())
	if err != nil {
		log.Fatalf("%+v\n", err)
	}
	// Stops backup and write/upload postgres `backup_label` and `tablespace_map` Files
	finishLsn, err := bundle.UploadLabelFiles(conn)
	if err != nil {
		log.Fatalf("%+v\n", err)
	}

	timelineChanged := bundle.checkTimelineChanged(conn)
	var currentBackupSentinelDto *S3TarBallSentinelDto

	if !timelineChanged {
		currentBackupSentinelDto = &S3TarBallSentinelDto{
			BackupStartLSN:   &backupStartLSN,
			IncrementFromLSN: previousBackupSentinelDto.BackupStartLSN,
			PgVersion:        pgVersion,
		}
		if previousBackupSentinelDto.BackupStartLSN != nil {
			currentBackupSentinelDto.IncrementFrom = &previousBackupName
			if previousBackupSentinelDto.isIncremental() {
				currentBackupSentinelDto.IncrementFullName = previousBackupSentinelDto.IncrementFullName
			} else {
				currentBackupSentinelDto.IncrementFullName = &previousBackupName
			}
			currentBackupSentinelDto.IncrementCount = &incrementCount
		}

		currentBackupSentinelDto.setFiles(bundle.GetFiles())
		currentBackupSentinelDto.BackupFinishLSN = &finishLsn
	}

	// Wait for all uploads to finish.
	err = bundle.TarBall.Finish(currentBackupSentinelDto)
	if err != nil {
		log.Fatalf("%+v\n", err)
	}
}

// TODO : unit tests
// HandleWALFetch is invoked to performa wal-g wal-fetch
func HandleWALFetch(folder *S3Folder, walFileName string, location string, triggerPrefetch bool) {
	location = ResolveSymlink(location)
	if triggerPrefetch {
		defer forkPrefetch(walFileName, location)
	}

	_, _, running, prefetched := GetPrefetchLocations(path.Dir(location), walFileName)
	seenSize := int64(-1)

	for {
		if stat, err := os.Stat(prefetched); err == nil {
			if stat.Size() != int64(WalSegmentSize) {
				log.Println("WAL-G: Prefetch error: wrong file size of prefetched file ", stat.Size())
				break
			}

			err = os.Rename(prefetched, location)
			if err != nil {
				log.Fatalf("%+v\n", err)
			}

			err := checkWALFileMagic(location)
			if err != nil {
				log.Println("Prefetched file contain errors", err)
				os.Remove(location)
				break
			}

			return
		} else if !os.IsNotExist(err) {
			log.Fatalf("%+v\n", err)
		}

		// We have race condition here, if running is renamed here, but it's OK

		if runStat, err := os.Stat(running); err == nil {
			observedSize := runStat.Size() // If there is no progress in 50 ms - start downloading myself
			if observedSize <= seenSize {
				defer func() {
					os.Remove(running) // we try to clean up and ignore here any error
					os.Remove(prefetched)
				}()
				break
			}
			seenSize = observedSize
		} else if os.IsNotExist(err) {
			break // Normal startup path
		} else {
			break // Abnormal path. Permission denied etc. Yes, I know that previous 'else' can be eliminated.
		}
		time.Sleep(50 * time.Millisecond)
	}

	err := downloadWALFileTo(folder, walFileName, location)
	if err != nil {
		log.Fatalf("%v+\n", err)
	}
}

// TODO : unit tests
func checkWALFileMagic(prefetched string) error {
	file, err := os.Open(prefetched)
	if err != nil {
		return err
	}
	defer file.Close()
	magic := make([]byte, 4)
	file.Read(magic)
	if binary.LittleEndian.Uint32(magic) < 0xD061 {
		return InvalidWalFileMagicError
	}

	return nil
}

func TryDownloadWALFile(folder *S3Folder, walPath string) (archiveReader io.ReadCloser, exists bool, err error) {
	archive := &Archive{
		Folder:  folder,
		Archive: aws.String(sanitizePath(walPath)),
	}
	archiveReader, err = archive.GetArchive()
	if err != nil {
		if IsAwsNotExist(errors.Cause(err)) {
			err = nil
		}
	} else {
		exists = true
	}
	return
}

// TODO : unit tests
func decompressWALFile(dst io.Writer, archiveReader io.ReadCloser, decompressor Decompressor) error {
	crypter := OpenPGPCrypter{}
	if crypter.IsUsed() {
		reader, err := crypter.Decrypt(archiveReader)
		if err != nil {
			return err
		}
		archiveReader = ReadCascadeCloser{reader, archiveReader}
	}

	err := decompressor.Decompress(dst, archiveReader)
	return err
}

// TODO : unit tests
func downloadAndDecompressWALFile(folder *S3Folder, walFileName string) (io.ReadCloser, error) {
	for _, decompressor := range Decompressors {
		archiveReader, exists, err := TryDownloadWALFile(folder, folder.Server+WalPath+walFileName+"."+decompressor.FileExtension())
		if err != nil {
			return nil, err
		}
		if !exists {
			continue
		}
		reader, writer := io.Pipe()
		go func() {
			err = decompressWALFile(&EmptyWriteIgnorer{writer}, archiveReader, decompressor)
			writer.CloseWithError(err)
		}()
		return reader, nil
	}
	return nil, ArchiveNonExistenceError{walFileName}
}

// TODO : unit tests
// downloadWALFileTo downloads a file and writes it to local file
func downloadWALFileTo(folder *S3Folder, walFileName string, dstPath string) error {
	reader, err := downloadAndDecompressWALFile(folder, walFileName)
	if err != nil {
		return err
	}
	defer reader.Close()
	return CreateFileWith(dstPath, reader)
}

// TODO : unit tests
// HandleWALPush is invoked to perform wal-g wal-push
func HandleWALPush(uploader *Uploader, walFilePath string, verify bool) {
	bgUploader := BgUploader{}
	// Look for new WALs while doing main upload
	bgUploader.Start(walFilePath, int32(getMaxUploadConcurrency(16)-1), uploader, verify)

	uploadWALFile(uploader, walFilePath, verify, false)

	bgUploader.Stop()
}

// TODO : unit tests
// uploadWALFile from FS to the cloud
func uploadWALFile(uploader *Uploader, walFilePath string, verify, isBackgroundUpload bool) {
	if uploader.uploadingFolder.preventWalOverwrite {
		if checkWALOverwrite(uploader, walFilePath) {
			if !isBackgroundUpload {
				log.Panicf("FATAL: WAL file '%s' already archived, contents differ, unable to overwrite\n", walFilePath)
			}
			log.Printf("WARNING: WAL file '%s' already archived, contents differ, unable to overwrite\n", walFilePath)
			return
		}
	}
	walFile, err := os.Open(walFilePath)
	if err != nil {
		log.Fatalf("upload: could not open '%s'\n", walFilePath)
	}
	path, err := uploader.UploadWalFile(walFile, verify)
	if compressionError, ok := err.(CompressingPipeWriterError); ok {
		log.Fatalf("FATAL: could not upload '%s' due to compression error.\n%+v\n", path, compressionError)
	} else if err != nil {
		log.Printf("upload: could not upload '%s'\n", path)
		log.Fatalf("FATAL: %v\n", err)
	}
}

func checkWALOverwrite(uploader *Uploader, walFilePath string) (overwriteAttempt bool) {
	archiveReader, exists, err := TryDownloadWALFile(uploader.uploadingFolder, sanitizePath(uploader.uploadingFolder.Server+WalPath+filepath.Base(walFilePath)+"."+uploader.compressor.FileExtension()))
	if err != nil {
		log.Fatalf("%+v\n", err)
	}
	if exists {
		archived := &bytes.Buffer{}

		err = decompressWALFile(archived, archiveReader, getDecompressorByCompressor(uploader.compressor))
		if err != nil {
			log.Fatalf("FATAL: %+v\n", err)
		}

		local, err := os.Open(walFilePath)
		if err != nil {
			log.Fatalf("FATAL: %+v\n", err)
		}
		defer local.Close()

		localBytes, err := ioutil.ReadAll(local)

		if err != nil {
			log.Fatalf("FATAL: %+v\n", err)
		}

		if !bytes.Equal(archived.Bytes(), localBytes) {
			return true
		} else {
			log.Printf("WARNING: WAL file '%s' already archived, archived content equals\n", walFilePath)
			return false
		}
	}
	return false
}<|MERGE_RESOLUTION|>--- conflicted
+++ resolved
@@ -17,16 +17,6 @@
 	"strconv"
 	"text/tabwriter"
 	"time"
-<<<<<<< HEAD
-)
-
-var PgControlMissingError = errors.New("Corrupted backup: missing pg_control")
-var InvalidWalFileMagicError = errors.New("WAL-G: WAL file magic is invalid ")
-=======
-
-	"github.com/aws/aws-sdk-go/aws"
-	"github.com/pkg/errors"
-	"sync"
 	"sort"
 )
 
@@ -113,10 +103,8 @@
 }
 
 
-// HandleDelete is invoked to perform wal-g delete
-func HandleDelete(pre *Prefix, args []string) {
-	cfg := ParseDeleteArguments(args, printDeleteUsageAndFail)
->>>>>>> d7e1f94d
+var PgControlMissingError = errors.New("Corrupted backup: missing pg_control")
+var InvalidWalFileMagicError = errors.New("WAL-G: WAL file magic is invalid ")
 
 type ArchiveNonExistenceError struct {
 	archiveName string
@@ -484,11 +472,7 @@
 	// Start a new tar bundle, walk the archiveDirectory and upload everything there.
 	bundle.StartQueue()
 	fmt.Println("Walking ...")
-<<<<<<< HEAD
-	err = filepath.Walk(archiveDirectory, bundle.HandleWalkedFSObject)
-=======
-	err = Walk(dirArc, bundle.TarWalker)
->>>>>>> d7e1f94d
+	err = Walk(archiveDirectory, bundle.HandleWalkedFSObject)
 	if err != nil {
 		log.Fatalf("%+v\n", err)
 	}
